import { useState, useEffect, useCallback, useMemo } from 'react'
import { Button } from '@/components/ui/button'
import { Textarea } from '@/components/ui/textarea'
import {
  Card,
  CardContent,
  CardDescription,
  CardHeader,
  CardTitle,
} from '@/components/ui/card'
import { Badge } from '@/components/ui/badge'
// Dialog components removed - using inline interface instead
import {
  Accordion,
  AccordionContent,
  AccordionItem,
  AccordionTrigger,
} from '@/components/ui/accordion'
import {
  Select,
  SelectContent,
  SelectItem,
  SelectTrigger,
  SelectValue,
} from '@/components/ui/select'
import { toast } from 'sonner'
import {
  Loader2,
  Sparkles,
  Edit,
  Save,
  X,
  Copy,
  Coins,
  Hash,
  Upload,
  FileText,
  Image,
  Trash2,
} from 'lucide-react'
import {
  contentGenerationService,
  type GenerationMode,
} from '@/services/contentGenerationService'
import { contentStorage } from '@/utils/contentStorage'
import type { LeadData } from '@/types/lead'
import type { ClaudeResponse } from '@/services/claudeService'
import { createClaudeService } from '@/services/claudeService'
import { useContentOperations } from '@/hooks/useErrorHandler'
import {
  estimateTokens,
  MODEL_PRICING,
  calculatePrice,
  formatPrice,
} from '@/utils/tokenCounter'
import type { FileAttachment } from '@/utils/fileHandler'
import { processFile, formatFileSize } from '@/utils/fileHandler'
import {
  type PlainTextContent,
  convertFromHtmlContent,
} from '@/utils/contentConverter'
import PlainTextEditor from './PlainTextEditor'

interface ContentGenerationProps {
  lead: LeadData
  onStatusUpdate?: (leadId: string, status: LeadData['status']) => void
  onContentUpdate?: (content: ClaudeResponse | null) => void
}

interface SnippetConfig {
  key: keyof ClaudeResponse
  label: string
  description: string
  isHtml: boolean
  timeline: string
}

const SNIPPETS: SnippetConfig[] = [
  {
    key: 'snippet1',
    label: 'Email Subject',
    description: 'Day 1 - Initial outreach subject line',
    isHtml: false,
    timeline: 'Day 1',
  },
  {
    key: 'snippet2',
    label: 'Email Body',
    description: 'Day 1 - Initial outreach email body',
    isHtml: true,
    timeline: 'Day 1',
  },
  {
    key: 'snippet3',
    label: 'LinkedIn Message',
    description: 'Day 2-3 - LinkedIn connection message',
    isHtml: false,
    timeline: 'Day 2-3',
  },
  {
    key: 'snippet4',
    label: 'Bump Email',
    description: 'Day 5 - Email bump (reply to original)',
    isHtml: true,
    timeline: 'Day 5',
  },
  {
    key: 'snippet5',
    label: 'Follow-up Email',
    description: 'Day 9-10 - Follow-up with Shapeshifters panel angle',
    isHtml: true,
    timeline: 'Day 9-10',
  },
  {
    key: 'snippet6',
    label: 'Second Bump',
    description: 'Day 13 - Bump with panel discussion offer',
    isHtml: true,
    timeline: 'Day 13',
  },
  {
    key: 'snippet7',
    label: 'Breakup Email',
    description: 'Day 20 - Final graceful breakup email',
    isHtml: true,
    timeline: 'Day 20',
  },
]

export function ContentGeneration({
  lead,
  onStatusUpdate,
  onContentUpdate,
}: ContentGenerationProps) {
  // Feature flag for enhanced editing (Story 1.5)
  const useEnhancedEditing =
    import.meta.env.VITE_ENABLE_ENHANCED_EDITING === 'true'

  const [isGenerating, setIsGenerating] = useState(false)
  const [content, setContent] = useState<ClaudeResponse | null>(null)

  // Use error handling hook for content operations
  const {
    isLoading: isSaving,
    executeWithErrorHandling
  } = useContentOperations()
  const [editingSnippet, setEditingSnippet] = useState<string | null>(null)
  const [editedContent, setEditedContent] = useState<Partial<ClaudeResponse>>(
    {}
  )
  // const [viewMode, setViewMode] = useState<'preview' | 'edit'>('preview')
  const [error, setError] = useState<string | null>(null)
  const [customPrompt, setCustomPrompt] = useState('')
  const [systemPrompt, setSystemPrompt] = useState('')
  const [isEditingSystemPrompt, setIsEditingSystemPrompt] = useState(false)
  const [editedSystemPrompt, setEditedSystemPrompt] = useState('')
  const [selectedModel, setSelectedModel] = useState('claude-sonnet-4-20250514')
  const [fileAttachments, setFileAttachments] = useState<FileAttachment[]>([])
  const [isDragging, setIsDragging] = useState(false)
  const [generationMode, setGenerationMode] = useState<GenerationMode>('claude')

  // Enhanced editing state (Story 1.5)
  const [editingMode, setEditingMode] = useState<'html' | 'plaintext'>(
    'plaintext'
  )
  const [plainTextContent, setPlainTextContent] = useState<PlainTextContent>({
    snippet1: '',
    snippet2: '',
    snippet3: '',
    snippet4: '',
    snippet5: '',
    snippet6: '',
    snippet7: '',
  })
  const [editingPlainTextField, setEditingPlainTextField] = useState<
    string | null
  >(null)
  const [showJsonOutput, setShowJsonOutput] = useState(false)

  // Calculate token counts and pricing
  const tokenInfo = useMemo(() => {
    // Count system and user prompts separately (system prompts are more efficient)
    const systemTokens = estimateTokens(systemPrompt)
    const userTokens = estimateTokens(customPrompt)

    // Add tokens for file attachments - much lower with Files API
    let attachmentTokens = 0
    if (fileAttachments.length > 0) {
      fileAttachments.forEach((file) => {
        if (file.file_id) {
          // With Files API, we only pay for file references, not the full content
          if (file.type.startsWith('image/')) {
            // Files API charges for image analysis, estimated ~10-50 tokens per image
            attachmentTokens += 20
          } else if (file.type === 'application/pdf') {
            // PDF analysis through Files API, estimated ~50-200 tokens depending on content
            const sizeInKB = file.size / 1024
            attachmentTokens += Math.min(Math.ceil(sizeInKB / 20), 200) // Max 200 tokens per PDF
          }
        } else if (!file.uploading) {
          // File upload failed, but still show old base64 estimates to warn user
          if (file.type.startsWith('image/')) {
            const sizeInKB = file.size / 1024
            if (sizeInKB < 100) {
              attachmentTokens += 750
            } else if (sizeInKB < 500) {
              attachmentTokens += 1500
            } else {
              attachmentTokens += 3000
            }
          } else if (file.type === 'application/pdf') {
            attachmentTokens += Math.ceil((file.size / 1024 / 100) * 500)
          }
        }
        // Files that are uploading don't count towards tokens yet
      })
    }

    // Total input tokens (system prompt is handled more efficiently by Claude)
    const inputTokens = systemTokens + userTokens + attachmentTokens
    // Estimate output tokens (7 blocks, roughly 1000 tokens total)
    const estimatedOutputTokens = 1000
    const pricing = calculatePrice(
      inputTokens,
      estimatedOutputTokens,
      selectedModel
    )

    return {
      inputTokens,
      estimatedOutputTokens,
      totalTokens: inputTokens + estimatedOutputTokens,
      pricing,
      modelInfo: MODEL_PRICING[selectedModel],
      attachmentTokens,
      systemTokens,
      userTokens,
    }
  }, [systemPrompt, customPrompt, selectedModel, fileAttachments])

  const getFieldValue = useCallback(
    (field: string): string => {
      // Try to get the value from lead data, handling potential column mapping
      const directValue = (lead as Record<string, unknown>)[field]
      if (directValue) return String(directValue)

      // Try common variations
      const variations = {
        company: ['company_name', 'organization', 'company'],
        contact: ['name', 'full_name', 'contact_name', 'first_name'],
        email: ['email_address', 'email'],
        title: ['job_title', 'position', 'title'],
        industry: ['industry', 'sector', 'vertical'],
        linkedin: ['linkedin_url', 'linkedin_profile', 'linkedin'],
      }

      const fieldVariations = variations[field as keyof typeof variations] || [
        field,
      ]

      for (const variant of fieldVariations) {
        const value = (lead as Record<string, unknown>)[variant]
        if (value) return String(value)
      }

      return ''
    },
    [lead]
  )

  // Load existing content when lead changes
  useEffect(() => {
<<<<<<< HEAD
    const loadExistingContent = async () => {
      console.log('🔄 [ContentGeneration] Lead changed, loading content for:', lead.email || lead.id)
      const leadId = btoa(String(lead.email || lead.id)).replace(/[/+=]/g, '')
      const existingContent = await contentGenerationService.getLeadContent(leadId)

      console.log('🔄 [ContentGeneration] Found existing content:', !!existingContent)
=======
    console.log(
      '🔄 [ContentGeneration] Lead changed, loading content for:',
      lead.email || lead.id
    )
    const leadId = btoa(String(lead.email || lead.id)).replace(/[/+=]/g, '')
    const existingContent = contentGenerationService.getLeadContent(leadId)

    console.log(
      '🔄 [ContentGeneration] Found existing content:',
      !!existingContent
    )
>>>>>>> 32546ff1

      if (existingContent) {
        setContent(existingContent)
        onContentUpdate?.(existingContent)
      }
    }
    
    loadExistingContent()
  }, [lead.email, lead.id, onContentUpdate])

  // Convert HTML to plain text when enhanced editing is enabled and we have content but no plain text
  useEffect(() => {
    if (
      useEnhancedEditing &&
      content &&
      !plainTextContent.snippet1 &&
      !plainTextContent.snippet2
    ) {
      console.log(
        '🔄 [ContentGeneration] Converting HTML to plain text for enhanced editing'
      )
      const plainText = convertFromHtmlContent(content)
      setPlainTextContent(plainText)
      setEditingMode('plaintext')
      setShowJsonOutput(false)
    }
  }, [
    useEnhancedEditing,
    content,
    plainTextContent.snippet1,
    plainTextContent.snippet2,
  ])

  // Initialize system prompt
  useEffect(() => {
    // Set default system prompt
    const defaultSystemPrompt = `# Makeshapes Cold Email Sequence Generator - System Prompt

## PRIORITY INSTRUCTION
If the user provides any context or information in their prompt, ALWAYS prioritize and use that information above any generic templates or assumptions. The user's input contains critical personalization details that must be incorporated into the email sequence.

## Your Role
You are an expert B2B sales copywriter specializing in enterprise Learning & Development solutions. You generate personalized 6-touchpoint email sequences for Makeshapes, a digital learning platform that enables group learning at scale without facilitators.

## Company Context: Makeshapes

### What We Sell: On-Demand Group Learning Platform
Makeshapes is a digital platform that enables large organizations to deliver discussion-rich group learning experiences at scale WITHOUT facilitators. We solve the "training trade-off" - organizations no longer have to choose between impactful-but-expensive facilitated training OR scalable-but-boring e-learning.

### The Problem We Solve
- **The Training Trade-off**: Organizations are forced to choose between:
  - High-impact facilitated training (expensive, slow, limited reach)
  - Scalable e-learning (boring, low engagement, poor retention)
- **Magical Dissemination Theory**: Training only senior leaders and hoping knowledge "trickles down" (it doesn't)
- **Hybrid Work Challenges**: Remote/hybrid teams can't access traditional in-person group learning
- **Inconsistent Delivery**: Train-the-trainer approaches lead to variable quality and messaging

### Our Unique Solution: Auto-Facilitated Group Learning
- **Platform auto-facilitates** every session - no expert facilitator needed
- **Leader-led delivery**: Empower any manager to host impactful learning with zero prep
- **Microlearning for teams**: 15-minute group sessions instead of all-day workshops
- **Everyone-to-everyone learning**: Roll out to entire organization simultaneously
- **Real-time insights**: Track participation, capture feedback, measure outcomes

### Key Differentiators
- **Group learning without facilitators**: Discussion-rich experiences at unlimited scale
- **Consistent delivery**: Same high-quality experience for 10 or 10,000 participants
- **Hybrid-friendly**: Works equally well for in-person, remote, or mixed groups
- **Rapid deployment**: Roll out to entire organizations in days, not months
- **Cost transformation**: Reduce training costs from $45 to $12 per hour
- **Engagement breakthrough**: Achieve 80%+ participation (vs 20-30% for e-learning)
- **Psychological safety**: Anonymous responses, aggregated results, break options

### Proven Results & Case Studies

**Zespri International (Global Kiwifruit Company):**
- Delivered mental health "circuit breaker" to 700 employees across 25 countries in just 5 DAYS
- 80% participation rate (vs typical 20-30% for e-learning)
- Multiple languages with local subtitles
- Quote: "Without Makeshapes the learning wouldn't have had the impact that it did. The platform is seamless."

**Global Mining Company:**
- Trained 2,500 leaders across 5 languages simultaneously
- 87% participation rate
- 20% improvement in health literacy scores
- 18% increase in mental health conversations
- 16% rise in support interventions

**Wells Fargo (Financial Services):**
- Reduced onboarding time from 12 weeks to 6 weeks (50% reduction)
- Cut training costs by 73% (from $45 to $12 per hour)
- $2.4M annual savings on 3,000-person digital team expansion
- Maintained consistency across all locations

**Starbucks Reference:**
- When Starbucks shut 8,000 stores for diversity training, they used group learning at scale
- Shows the power of everyone-to-everyone learning (but at huge cost - $12M in lost profit alone)
- Makeshapes enables this same approach WITHOUT shutting down operations

**Typical Results:**
- 47% reduction in time-to-productivity
- 6x more behavior change vs traditional workshops
- 80%+ participation rates (vs 20-30% for e-learning)
- Deploy to thousands in days (vs months/years for traditional)

## Target Buyer Profile

### Company Characteristics:
- **Size**: 2,500-10,000+ employees (enterprise scale)
- **Structure**: Complex, dispersed, multi-location operations
- **Work Model**: Hybrid, remote, or mixed workforce
- **Challenge**: Need to train large populations quickly and consistently

### Industries We Excel In:
- **Financial Services**: Banks, insurance (compliance, digital transformation, onboarding)
- **Technology**: Software, SaaS companies (rapid scaling, continuous learning)
- **Healthcare**: Hospitals, health systems (safety training, protocol rollouts)
- **Mining/Manufacturing**: Global operations (safety, leadership development)
- **Telecommunications**: Dispersed workforce (customer service, technical training)

### Key Buyer Personas:
- **VP/Director of L&D**: Struggling with scale vs impact trade-off
- **Head of HR/People**: Need culture change at scale
- **Transformation Leaders**: Rolling out new ways of working
- **Safety/Compliance Officers**: Ensure consistent training delivery
- **Functional Leaders**: Department heads with specific training needs

### Trigger Events & Pain Points:
- **M&A Integration**: Need to align cultures and processes quickly
- **Rapid Expansion**: Onboarding thousands of new hires
- **Digital Transformation**: Reskilling entire workforce
- **Regulatory Changes**: Compliance training at scale
- **Culture Initiatives**: DEI, wellbeing, leadership development
- **Hybrid Work Transition**: Training dispersed teams
- **Budget Pressure**: Do more with less, reduce training costs

## Platform Features That Matter to Buyers:
- **1-Click Access**: No apps, downloads, or complex IT integration
- **Enterprise Security**: AES-256 encryption, GDPR/CCPA compliant
- **Real-time Analytics**: Track participation, measure outcomes, gather insights
- **Drag-and-drop Authoring**: Create experiences without technical skills
- **Interactive Elements**: Polls, voting, card sorts, breakouts
- **Background Music**: Sets tone and energy for sessions
- **Multi-language Support**: Global rollout capability
- **LMS Integration**: Works with existing L&D ecosystem

## How Makeshapes Changes the Game:
1. **From Months to Days**: Deploy training to thousands in 5 days vs 6+ months
2. **From $45 to $12/hour**: 73% reduction in training costs
3. **From 20% to 80% participation**: 4x improvement in engagement
4. **From Inconsistent to Uniform**: Every group gets the same quality experience
5. **From Top-down to Everyone**: No more "magical dissemination" hoping knowledge trickles down

## PROSPECT DETAILS:
- Name: ${getFieldValue('contact') || 'N/A'}
- Company: ${getFieldValue('company') || 'N/A'}
- Title: ${getFieldValue('title') || 'N/A'}
- Email: ${getFieldValue('email') || 'N/A'}
- Industry: ${getFieldValue('industry') || 'Technology'}
- LinkedIn: ${getFieldValue('linkedin') || 'N/A'}

## Email Sequence Structure & Requirements

### Touchpoint Schedule
- Day 1: Initial cold email (problem recognition)
- Day 2-3: LinkedIn connection request
- Day 5: Email bump (reply to original)
- Day 9-10: Follow-up email (new angle - Shapeshifters podcast/panel)
- Day 13: Email bump to follow-up
- Day 20: Final breakup email

Generate exactly 7 content snippets:
1. **snippet1**: Day 1 Email SUBJECT LINE (36-50 characters, format: [Company Name]'s [specific challenge/opportunity])
2. **snippet2**: Day 1 Email BODY (HTML with <div> tags, 150-200 words)
3. **snippet3**: Day 2-3 LinkedIn message (plain text, under 300 characters)
4. **snippet4**: Day 5 Bump email (HTML formatted, short: "Any thoughts, [Name]? Best, Dan")
5. **snippet5**: Day 9-10 Follow-up email (HTML, 150-200 words, mention Shapeshifters panel)
6. **snippet6**: Day 13 Bump email (HTML, mention panel discussion and demo link)
7. **snippet7**: Day 20 Breakup email (HTML, 150-200 words, graceful exit)

### Writing Rules

**Subject Line Requirements:**
- Length: 36-50 characters maximum
- Format: [Company Name]'s [specific challenge/opportunity]
- NO questions, exclamation points, or generic phrases

**Email Structure (150-200 words):**
- Opening Hook (25 words): Reference specific trigger/recent news
- Peer Proof (75 words): Similar company example with metrics
- Their ROI (50 words): Quantify potential impact for them
- Soft CTA (25 words): Exploratory question, not meeting request

**Proven Opening Patterns:**
1. "I noticed the incredible work you're doing with [program]. Curious how you're approaching [specific element]?"
2. "I've been hearing from leaders in [industry] that [challenge] is a top priority..."
3. "I noticed [specific context]. It got me wondering how you're handling [challenge] at [company]..."
4. "Given your experience with [initiative], I'd be curious to get your feedback on [new approach]..."

### Language Requirements

**NEVER Use (Spam Triggers):**
- Financial: free, discount, save money, cheap, guarantee
- Urgency: urgent, limited time, act now, deadline
- Hype: amazing, revolutionary, breakthrough, game-changing
- Aggressive: buy now, sign up, click here

**ALWAYS Use Instead:**
- "Explore" not "Buy"
- "Worth considering" not "Act now"
- "Measurable improvement" not "Amazing results"
- "Investment" not "Price/Cost"

### Personalization Requirements
Each email MUST include:
- Exact company name (as officially used)
- Specific trigger event or context
- Employee count or scale reference
- Industry-relevant metric
- Peer company example (named or "Fortune 500 [industry] firm")
- 2-3 quantified results

## Processing Instructions

1. **FIRST - Check for user-provided context:**
   - Any specific information about the prospect
   - Recent news, posts, or activities mentioned
   - Specific challenges or initiatives
   - Personal details or connections
   - USE THIS INFORMATION AS THE PRIMARY BASIS FOR PERSONALIZATION

2. **Analyze the input for:**
   - Company specifics (size, industry, initiatives)
   - Personal details (role, interests, recent activity)
   - Trigger events or timely opportunities
   - Relevant pain points

2. **Select the most relevant:**
   - Makeshapes case study or metrics
   - Peer company comparison
   - Value propositions (2-3 per email)
   - Opening pattern for Day 1

3. **Calculate specific ROI using:**
   - Their employee/scale numbers
   - Industry training benchmarks ($1,200/employee average)
   - Makeshapes metrics (47% time reduction, 80% participation, etc.)

4. **Maintain progression:**
   - Day 1: Problem recognition
   - Day 9-10: New opportunity (panel/podcast)
   - Day 20: Graceful exit

5. **Quality check:**
   - No spam trigger words
   - Specific personalization in each touchpoint
   - Metrics and peer examples included
   - Professional but conversational tone

## CRITICAL OUTPUT FORMAT REQUIREMENTS - FOLLOW EXACTLY

🚨 **MANDATORY RULES - NO EXCEPTIONS:**

1. **START YOUR RESPONSE IMMEDIATELY WITH ---BLOCK---**
2. **NO EXPLANATIONS, NO APOLOGIES, NO INTRODUCTIONS**
3. **NO JSON FORMAT EVER**
4. **EXACTLY 7 BLOCKS SEPARATED BY ---BLOCK---**
5. **NO FIELD NAMES OR LABELS**

**DO NOT OUTPUT JSON!** Output plain text blocks ONLY.

You MUST output exactly 7 text blocks separated by "---BLOCK---" delimiter.
DO NOT output JSON format. DO NOT include field names like "snippet1" or "email".
Just output the raw content blocks separated by ---BLOCK---

**YOUR RESPONSE MUST START WITH:** ---BLOCK---

**Block 1:** Subject line only (36-50 characters)

**Block 2:** Day 1 Email
- Open with trigger event/context
- Include peer company success story
- Quantify their potential ROI
- End with exploratory question

**Block 3:** LinkedIn Message (under 300 characters)
"Hey [Name], I noticed [specific context] and was hoping to connect. [Brief value mention]. Best—Dan"

**Block 4:** Day 5 Bump
"Any thoughts, [Name]?

Best,
Dan"

**Block 5:** Day 9-10 Follow-up
- Start: "A quick follow-up thought here..."
- Mention Shapeshifters podcast and panel discussions
- Different angle from Day 1
- Invite to panel discussion

**Block 6:** Day 13 Bump
"Hi [Name], Just a friendly bump here. If the panel discussion interests you, I can connect you with Mike who's coordinating it.

P.S. If you're curious about our approach, here's a demo experience: [link]

Best,
Dan"

**Block 7:** Day 20 Breakup
- Start: "Just wanted to float this to the top of your inbox one last time..."
- Acknowledge timing may not be right
- Leave door open for future
- Professional and understanding tone

## CRITICAL OUTPUT RULES - MUST FOLLOW:

🚨 **FINAL REMINDER - ABSOLUTELY MANDATORY:**

- **YOUR FIRST WORD MUST BE: ---BLOCK---**
- **NO EXPLANATORY TEXT BEFORE THE BLOCKS**
- **NO APOLOGIES OR CONTEXT**
- **DO NOT OUTPUT JSON FORMAT**
- Start your response with "---BLOCK---" immediately
- Output ONLY the content, no field names or JSON structure
- Separate each block with "---BLOCK---" on its own line
- Write email bodies in plain text with paragraph breaks (double newline)
- Do NOT include HTML tags - they will be added automatically
- Do NOT include block numbers, labels, or field names in the output
- Do NOT wrap the output in JSON or any other format

**EXAMPLE START OF CORRECT RESPONSE:**
---BLOCK---
Your first subject line here
---BLOCK---
Your first email content here...

## Example Input → Output

**Input:** "John Smith, VP L&D at Ally Financial (8,000 employees), expanding digital banking with 2,000 new hires, posted about 'scaling L&D without losing quality'"

**CORRECT Output Format (NOT JSON, just plain text blocks):**
---BLOCK---
Ally's 2,000 new hire onboarding challenge
---BLOCK---
Hi John,

I noticed Ally's announcement about hiring 2,000 new digital banking employees.

Wells Fargo faced similar onboarding scale challenges when they expanded their digital team. Using group learning without facilitators, they reduced time-to-productivity from 12 weeks to 6 weeks while maintaining consistency across all locations. Their training costs dropped from $45 to $12 per hour—saving $2.4M annually on their 3,000-person rollout.

For Ally's expansion, this approach could onboard your 2,000 new hires 47% faster while ensuring consistent capability building across all roles. Based on typical financial services training costs, you'd see approximately $1.5M in savings.

Worth exploring how this could accelerate your digital banking transformation?

Best,
Dan
---BLOCK---
Hey John, I noticed Ally's hiring 2,000 for digital banking expansion. We helped Wells Fargo reduce onboarding by 47% using group learning at scale. Worth connecting? Best—Dan
---BLOCK---
Any thoughts, John?

Best,
Dan
---BLOCK---
A quick follow-up thought here...

I've been hosting panel discussions with L&D leaders from major financial institutions through our Shapeshifters podcast. They're sharing how they're tackling scale challenges like yours at Ally.

Next week's panel features leaders from JPMorgan and Citi discussing "Scaling Digital Banking Training Without Losing Quality" - exactly what you mentioned in your recent post.

Would you be interested in joining as a guest? It's a small group, off-the-record discussion where you can learn from peers facing similar challenges.

Best,
Dan
---BLOCK---
Hi John, Just a friendly bump here. If the panel discussion interests you, I can connect you with Mike who's coordinating it.

P.S. If you're curious about our approach, here's a demo experience: makeshapes.com/demo

Best,
Dan
---BLOCK---
Just wanted to float this to the top of your inbox one last time...

I realize the timing might not be right with everything on your plate at Ally. Scaling from 6,000 to 8,000 employees while maintaining quality training is no small feat.

If things change or you'd like to explore how other financial institutions have tackled similar challenges, I'm here. In the meantime, I'll keep sharing relevant insights from our work with Wells Fargo and JPMorgan.

Wishing you success with the expansion.

Best,
Dan`

    setSystemPrompt(defaultSystemPrompt)
    setEditedSystemPrompt(defaultSystemPrompt)
  }, [getFieldValue])

  const generateContent = async () => {
    if (!lead.email || !lead.company) {
      setError(
        'Lead must have email and company information to generate content'
      )
      return
    }

    // Check if any files are still uploading
    const uploadingFiles = fileAttachments.filter((f) => f.uploading)
    if (uploadingFiles.length > 0) {
      setError(
        `Please wait for ${uploadingFiles.length} file(s) to finish uploading before generating content`
      )
      return
    }

    setIsGenerating(true)
    setError(null)

    // Debug: Log when generation starts
    console.log('🚀 Starting content generation for lead:', lead.email)
    console.log('📝 Custom prompt:', customPrompt)
    console.log('🤖 Selected model:', selectedModel)

    try {
      // Build prompt with file references or base64 data as fallback
      let userPrompt = customPrompt
      const fileIds: string[] = []

      if (fileAttachments.length > 0) {
        userPrompt += '\n\n--- ATTACHED FILES ---\n'
        fileAttachments.forEach((file, index) => {
          if (file.file_id) {
            // Use Files API reference
            fileIds.push(file.file_id)
            if (file.type.startsWith('image/')) {
              userPrompt += `\n[Image ${index + 1}: ${file.name}]\n`
            } else if (file.type === 'application/pdf') {
              userPrompt += `\n[PDF ${index + 1}: ${file.name}]\n`
            }
          } else if (!file.uploading) {
            // Fallback to base64 embedding
            if (file.type.startsWith('image/')) {
              userPrompt += `\n[Image ${index + 1}: ${file.name}]\n`
              userPrompt += file.data + '\n'
            } else if (file.type === 'application/pdf') {
              userPrompt += `\n[PDF ${index + 1}: ${file.name} - Note: PDF content needs to be extracted separately]\n`
            }
          }
        })
      }

      // Create full prompt with system prompt for processing
      const fullPromptWithSystem = `${systemPrompt}\n\n${userPrompt}`

      const leadRecord = lead as Record<string, unknown>
      const leadData = {
        first_name:
          (leadRecord.contact || getFieldValue('contact'))
            ?.toString()
            .split(' ')[0] || 'There',
        last_name:
          (leadRecord.contact || getFieldValue('contact'))
            ?.toString()
            .split(' ')
            .slice(1)
            .join(' ') || '',
        company:
          leadRecord.company?.toString() || getFieldValue('company') || '',
        title: leadRecord.title?.toString() || getFieldValue('title') || '',
        email: leadRecord.email?.toString() || getFieldValue('email') || '',
        industry:
          leadRecord.industry?.toString() ||
          getFieldValue('industry') ||
          'Technology',
        linkedin_url:
          leadRecord.linkedin?.toString() || getFieldValue('linkedin') || '',
        custom_prompt: fullPromptWithSystem, // Include the full prompt with system prompt for processing
        file_ids: fileIds, // Include file IDs for Files API
      }

      // Debug: Log the lead data being sent
      console.log('📊 Lead data being sent to Claude:', leadData)

      // Update status to show generating even if component unmounts
      console.log(
        '🔄 Updating lead status to "generating" for lead ID:',
        lead.id
      )
      onStatusUpdate?.(lead.id, 'generating')

      // Set the generation mode in the service
      contentGenerationService.setGenerationMode(generationMode)

      console.log(
        '⏳ Calling content generation service with mode:',
        generationMode
      )
      const result = await contentGenerationService.generateForLead(
        leadData,
        'email-sequence',
        selectedModel
      )

      // Debug: Log the raw result from Claude
      console.log('📥 Raw result from Claude:', result)

      if (result.status === 'completed' && result.content) {
        console.log('✅ Content generation successful!')
        console.log('📄 Generated content:', result.content)

        setContent(result.content)
        onContentUpdate?.(result.content)

        // Enhanced editing: Convert HTML content to plain text for editing (Story 1.5)
        if (useEnhancedEditing) {
          console.log(
            '🔄 [Enhanced Editing] Converting HTML content to plain text...'
          )
          const plainText = convertFromHtmlContent(result.content)
          setPlainTextContent(plainText)
          setEditingMode('plaintext')
          setShowJsonOutput(false)
          console.log(
            '✅ [Enhanced Editing] Content converted to plain text for editing'
          )
        }

        console.log(
          '✅ Updating lead status to "drafted" for lead ID:',
          lead.id
        )
        onStatusUpdate?.(lead.id, 'drafted')

        // Content is already saved to database via the service
        console.log('✅ Content saved to database via IPC')
      } else {
        console.error('❌ Generation failed:', result.error)
        setError(result.error || 'Failed to generate content')
        console.log(
          '❌ Updating lead status back to "imported" due to failure for lead ID:',
          lead.id
        )
        onStatusUpdate?.(lead.id, 'imported')
      }
    } catch (error) {
      console.error('🔥 Error in content generation:', error)

      // Show specific error message to user
      let errorMessage = 'An unexpected error occurred'

      if (error instanceof Error) {
        errorMessage = error.message

        // Add more context for common errors
        if (
          error.message.includes('Model error') ||
          error.message.includes('Model not found')
        ) {
          errorMessage = `${error.message}\n\nTry switching to a different model or check if you have access to the selected model.`
        } else if (error.message.includes('Access forbidden')) {
          errorMessage = `${error.message}\n\nYou may not have access to this model or have exceeded your quota. Try using Claude Haiku instead.`
        } else if (error.message.includes('Invalid API key')) {
          errorMessage = `${error.message}\n\nPlease check your API key configuration in the environment variables.`
        }
      }

      setError(errorMessage)

      // Reset status on error
      console.log(
        '❌ Updating lead status back to "imported" due to exception for lead ID:',
        lead.id
      )
      onStatusUpdate?.(lead.id, 'imported')
    } finally {
      setIsGenerating(false)
      console.log('🏁 Content generation process completed')
    }
  }

  // Custom prompt starts empty - no default initialization

  // File handling functions
  const handleFileSelect = async (
    event: React.ChangeEvent<HTMLInputElement>
  ) => {
    const files = event.target.files
    if (!files) return

    const claudeService = createClaudeService()

    for (const file of Array.from(files)) {
      try {
        // First create the attachment with uploading state
        const attachment = await processFile(file)
        if (attachment) {
          attachment.uploading = true
          setFileAttachments((prev) => [...prev, attachment])

          // Try to upload to Claude Files API, fallback to base64 if CORS fails
          try {
            const fileId = await claudeService.uploadFile(file)
            // Update the attachment with the file_id and remove uploading state
            setFileAttachments((prev) =>
              prev.map((f) =>
                f.id === attachment.id
                  ? { ...f, file_id: fileId, uploading: false }
                  : f
              )
            )
          } catch (uploadError) {
            console.warn(
              'Files API upload failed, using base64 fallback:',
              uploadError
            )
            // Fallback to base64 - just mark as ready without file_id
            setFileAttachments((prev) =>
              prev.map((f) =>
                f.id === attachment.id ? { ...f, uploading: false } : f
              )
            )
          }
        }
      } catch (error) {
        setError(
          error instanceof Error ? error.message : 'Failed to process file'
        )
      }
    }

    // Reset input
    event.target.value = ''
  }

  const handleDragOver = (e: React.DragEvent) => {
    e.preventDefault()
    setIsDragging(true)
  }

  const handleDragLeave = (e: React.DragEvent) => {
    e.preventDefault()
    setIsDragging(false)
  }

  const handleDrop = async (e: React.DragEvent) => {
    e.preventDefault()
    setIsDragging(false)

    const claudeService = createClaudeService()
    const files = Array.from(e.dataTransfer.files)

    for (const file of files) {
      try {
        // First create the attachment with uploading state
        const attachment = await processFile(file)
        if (attachment) {
          attachment.uploading = true
          setFileAttachments((prev) => [...prev, attachment])

          // Try to upload to Claude Files API, fallback to base64 if CORS fails
          try {
            const fileId = await claudeService.uploadFile(file)
            // Update the attachment with the file_id and remove uploading state
            setFileAttachments((prev) =>
              prev.map((f) =>
                f.id === attachment.id
                  ? { ...f, file_id: fileId, uploading: false }
                  : f
              )
            )
          } catch (uploadError) {
            console.warn(
              'Files API upload failed, using base64 fallback:',
              uploadError
            )
            // Fallback to base64 - just mark as ready without file_id
            setFileAttachments((prev) =>
              prev.map((f) =>
                f.id === attachment.id ? { ...f, uploading: false } : f
              )
            )
          }
        }
      } catch (error) {
        setError(
          error instanceof Error ? error.message : 'Failed to process file'
        )
      }
    }
  }

  const removeFile = async (id: string) => {
    const claudeService = createClaudeService()
    const fileToRemove = fileAttachments.find((f) => f.id === id)

    // Delete from Claude Files API if it has a file_id
    if (fileToRemove?.file_id) {
      try {
        await claudeService.deleteFile(fileToRemove.file_id)
      } catch (error) {
        console.warn('Failed to delete file from Claude API:', error)
      }
    }

    setFileAttachments((prev) => prev.filter((f) => f.id !== id))
  }

  // Handle paste events for images
  const handlePaste = async (e: React.ClipboardEvent) => {
    const items = Array.from(e.clipboardData.items)

    for (const item of items) {
      if (item.type.startsWith('image/')) {
        e.preventDefault()
        const file = item.getAsFile()
        if (file) {
          try {
            const claudeService = createClaudeService()

            // First create the attachment with uploading state
            const attachment = await processFile(file)
            if (attachment) {
              attachment.uploading = true
              setFileAttachments((prev) => [...prev, attachment])

              // Try to upload to Claude Files API, fallback to base64 if CORS fails
              try {
                const fileId = await claudeService.uploadFile(file)
                // Update the attachment with the file_id and remove uploading state
                setFileAttachments((prev) =>
                  prev.map((f) =>
                    f.id === attachment.id
                      ? { ...f, file_id: fileId, uploading: false }
                      : f
                  )
                )
              } catch (uploadError) {
                console.warn(
                  'Files API upload failed, using base64 fallback:',
                  uploadError
                )
                // Fallback to base64 - just mark as ready without file_id
                setFileAttachments((prev) =>
                  prev.map((f) =>
                    f.id === attachment.id ? { ...f, uploading: false } : f
                  )
                )
              }
            }
          } catch (error) {
            setError(
              error instanceof Error
                ? error.message
                : 'Failed to process pasted image'
            )
          }
        }
      }
    }
  }

  // Shared generation form content
  const renderGenerationModal = () => (
    <>
      <div className="space-y-6">
        {/* Generation Mode Selection - Top Level */}
        <div className="space-y-2">
          <label className="text-sm font-medium">Generation Mode</label>
          <Select
            value={generationMode}
            onValueChange={(value: GenerationMode) => setGenerationMode(value)}
          >
            <SelectTrigger>
              <SelectValue placeholder="Select mode" />
            </SelectTrigger>
            <SelectContent>
              <SelectItem value="claude">
                ✨ Claude AI (Dynamic & Personalized)
              </SelectItem>
              <SelectItem value="templates">
                📋 Templates (Structured & Consistent)
              </SelectItem>
              <SelectItem value="fallback">
                🎲 Mock Data (Testing & Demo)
              </SelectItem>
            </SelectContent>
          </Select>
        </div>

        {/* Custom Prompt Section - Disabled for templates */}
        {generationMode !== 'templates' && (
          <div className={`space-y-2`}>
            <div className="flex items-center justify-between">
              <div className="flex items-center gap-2">
                <label className="text-sm font-medium">Your Prompt</label>
                <span className="text-xs text-muted-foreground">
                  ({estimateTokens(customPrompt).toLocaleString()} tokens)
                </span>
              </div>
              <label className="cursor-pointer">
                <input
                  type="file"
                  multiple
                  accept="image/*,.pdf"
                  onChange={handleFileSelect}
                  className="hidden"
                />
                <Button variant="outline" size="sm" asChild>
                  <span className="flex items-center gap-2">
                    <Upload className="h-3 w-3" />
                    Add Files
                  </span>
                </Button>
              </label>
            </div>

            <div
              className={`relative ${isDragging ? 'ring-2 ring-primary' : ''}`}
            >
              <Textarea
                value={customPrompt}
                onChange={(e) => setCustomPrompt(e.target.value)}
                onPaste={handlePaste}
                onDragOver={handleDragOver}
                onDragLeave={handleDragLeave}
                onDrop={handleDrop}
                placeholder={`Tell me about ${getFieldValue('contact') || 'this lead'}`}
                rows={4}
                className="min-h-[100px]"
              />
              {isDragging && (
                <div className="absolute inset-0 bg-primary/5 flex items-center justify-center pointer-events-none rounded-md">
                  <div className="text-primary text-sm font-medium">
                    Drop files here
                  </div>
                </div>
              )}
            </div>
          </div>
        )}

        {/* File Attachments - Hidden for templates mode */}
        {generationMode !== 'templates' && fileAttachments.length > 0 && (
          <div className="space-y-2">
            <div className="flex items-center gap-2 text-xs text-muted-foreground">
              <span>Attached Files </span>
              {tokenInfo.attachmentTokens > 0 && (
                <span>
                  (~{tokenInfo.attachmentTokens.toLocaleString()} tokens)
                </span>
              )}
            </div>
            <div className="grid grid-cols-3 gap-2">
              {fileAttachments.map((file) => (
                <div
                  key={file.id}
                  className={`flex items-center gap-2 p-2 border rounded-md ${
                    file.uploading
                      ? 'bg-blue-50 border-blue-200'
                      : file.file_id
                        ? 'bg-green-50 border-green-200'
                        : 'bg-red-50 border-red-200'
                  }`}
                >
                  {file.uploading ? (
                    <Loader2 className="h-8 w-8 text-blue-500 animate-spin" />
                  ) : file.preview ? (
                    <img
                      src={file.preview}
                      alt={file.name}
                      className="h-8 w-8 object-cover rounded"
                    />
                  ) : file.type === 'application/pdf' ? (
                    <FileText className="h-8 w-8 text-red-500" />
                  ) : (
                    <Image className="h-8 w-8 text-blue-500" />
                  )}
                  <div className="flex-1 min-w-0">
                    <div className="text-xs font-medium truncate">
                      {file.name}
                    </div>
                    <div className="text-xs text-muted-foreground">
                      {formatFileSize(file.size)}
                      {file.uploading && ' - Uploading...'}
                      {file.file_id && ' - Files API'}
                      {!file.uploading && !file.file_id && ' - Base64'}
                    </div>
                  </div>
                  <Button
                    variant="ghost"
                    size="sm"
                    onClick={() => removeFile(file.id)}
                    className="h-6 w-6 p-0"
                    disabled={file.uploading}
                  >
                    <Trash2 className="h-3 w-3" />
                  </Button>
                </div>
              ))}
            </div>
          </div>
        )}

        {/* System Prompt & Model Sections - hidden for templates */}
        {generationMode !== 'templates' && (
          <Accordion type="single" collapsible className={`w-full`}>
            <AccordionItem value="system-prompt">
              <AccordionTrigger className="text-sm font-medium">
                <div className="flex items-center gap-2">
                  System Prompt Settings{' '}
                  <span className="text-xs text-muted-foreground">
                    ({estimateTokens(systemPrompt).toLocaleString()} tokens)
                  </span>
                </div>
              </AccordionTrigger>
              <AccordionContent>
                <div className="space-y-4">
                  <div className="flex items-center justify-between">
                    <p className="text-sm text-muted-foreground">
                      Configure the system prompt that guides content generation
                    </p>
                    <Button
                      variant="outline"
                      size="sm"
                      onClick={() =>
                        setIsEditingSystemPrompt(!isEditingSystemPrompt)
                      }
                    >
                      {isEditingSystemPrompt ? 'Cancel' : 'Edit'}
                    </Button>
                  </div>

                  {isEditingSystemPrompt ? (
                    <div className="space-y-3">
                      <Textarea
                        value={editedSystemPrompt}
                        onChange={(e) => setEditedSystemPrompt(e.target.value)}
                        rows={12}
                        className="min-h-[300px] font-mono text-xs"
                      />
                      <div className="flex gap-2">
                        <Button size="sm" onClick={handleSaveSystemPrompt}>
                          <Save className="h-4 w-4 mr-2" />
                          Save Changes
                        </Button>
                        <Button
                          variant="outline"
                          size="sm"
                          onClick={handleCancelSystemPromptEdit}
                        >
                          <X className="h-4 w-4 mr-2" />
                          Cancel
                        </Button>
                      </div>
                    </div>
                  ) : (
                    <div className="bg-muted/50 rounded-lg p-4">
                      <pre className="text-xs whitespace-pre-wrap font-mono text-muted-foreground max-h-[200px] overflow-y-auto">
                        {systemPrompt}
                      </pre>
                    </div>
                  )}
                </div>
              </AccordionContent>
            </AccordionItem>

            {/* Model Selection Accordion */}
            <AccordionItem value="model-settings">
              <AccordionTrigger className="text-sm font-medium">
                <div className="flex items-center gap-2">
                  Model:{' '}
                  {tokenInfo.modelInfo?.displayName || 'Claude 3.5 Haiku'}
                  <span className="text-xs text-muted-foreground">
                    ({formatPrice(tokenInfo.pricing.totalCost)} estimated)
                  </span>
                </div>
              </AccordionTrigger>
              <AccordionContent>
                <div className="space-y-4">
                  <div className="grid grid-cols-2 gap-4">
                    <div className="space-y-2">
                      <label className="text-sm font-medium">
                        AI Model {generationMode !== 'claude' && '(Not Used)'}
                      </label>
                      <Select
                        value={selectedModel}
                        onValueChange={setSelectedModel}
                        disabled={generationMode !== 'claude'}
                      >
                        <SelectTrigger
                          className={
                            generationMode !== 'claude' ? 'opacity-50' : ''
                          }
                        >
                          <SelectValue placeholder="Select a model" />
                        </SelectTrigger>
                        <SelectContent>
                          <SelectItem value="claude-3-5-haiku-20241022">
                            Claude 3.5 Haiku (Fast & Cheap)
                          </SelectItem>
                          <SelectItem value="claude-sonnet-4-20250514">
                            Claude 4 Sonnet (Fast & Reasonable)
                          </SelectItem>
                          <SelectItem value="claude-opus-4-1-20250805">
                            Claude 4.1 Opus (Expensive & Most Capable)
                          </SelectItem>
                        </SelectContent>
                      </Select>
                    </div>

                    <div className="space-y-2">
                      <label className="text-sm font-medium">
                        Token Usage & Cost{' '}
                        {generationMode !== 'claude' && '(N/A)'}
                      </label>
                      <div
                        className={`bg-muted/50 rounded-lg p-3 space-y-1 ${generationMode !== 'claude' ? 'opacity-50' : ''}`}
                      >
                        <div className="flex items-center justify-between text-xs">
                          <span className="flex items-center gap-1">
                            <Hash className="h-3 w-3" />
                            Input Tokens:
                          </span>
                          <span className="font-mono">
                            {generationMode === 'claude'
                              ? tokenInfo.inputTokens.toLocaleString()
                              : 'N/A'}
                          </span>
                        </div>
                        <div className="flex items-center justify-between text-xs">
                          <span className="flex items-center gap-1">
                            <Hash className="h-3 w-3" />
                            Est. Output:
                          </span>
                          <span className="font-mono">
                            {generationMode === 'claude'
                              ? `~${tokenInfo.estimatedOutputTokens.toLocaleString()}`
                              : 'N/A'}
                          </span>
                        </div>
                        <div className="border-t pt-1 mt-1">
                          <div className="flex items-center justify-between text-xs font-medium">
                            <span className="flex items-center gap-1">
                              <Coins className="h-3 w-3" />
                              Est. Cost:
                            </span>
                            <span className="text-primary">
                              {generationMode === 'claude'
                                ? formatPrice(tokenInfo.pricing.totalCost)
                                : 'Free'}
                            </span>
                          </div>
                        </div>
                      </div>
                    </div>
                  </div>

                  {generationMode === 'claude' && (
                    <div className="text-xs text-muted-foreground space-y-1">
                      <p>
                        • Input: $
                        {tokenInfo.modelInfo?.inputPricePerMillion.toFixed(2)}/M
                        tokens
                      </p>
                      <p>
                        • Output: $
                        {tokenInfo.modelInfo?.outputPricePerMillion.toFixed(2)}
                        /M tokens
                      </p>
                    </div>
                  )}
                </div>
              </AccordionContent>
            </AccordionItem>
          </Accordion>
        )}
      </div>

      <div className="flex justify-end mt-4">
        <Button
          onClick={() => {
            generateContent()
          }}
          disabled={isGenerating}
          className="gap-2"
        >
          {isGenerating ? (
            <Loader2 className="h-4 w-4 animate-spin" />
          ) : (
            <Sparkles className="h-4 w-4" />
          )}
          Generate
        </Button>
      </div>
    </>
  )

  const handleSaveSystemPrompt = () => {
    setSystemPrompt(editedSystemPrompt)
    setIsEditingSystemPrompt(false)
  }

  const handleCancelSystemPromptEdit = () => {
    setEditedSystemPrompt(systemPrompt)
    setIsEditingSystemPrompt(false)
  }

  // Convert plain text to HTML format
  const convertTextToHtml = (text: string): string => {
    if (!text) return ''

    // Split by double newlines first (paragraphs)
    const paragraphs = text.split('\n\n')

    return paragraphs
      .map((paragraph) => paragraph.trim())
      .filter((paragraph) => paragraph.length > 0)
      .map((paragraph) => {
        // Handle single line breaks within paragraphs
        const withLineBreaks = paragraph.replace(/\n/g, '<br>')
        return `<div style="margin-bottom: 16px;">${withLineBreaks}</div>`
      })
      .join('')
  }

  // Extract plain text from HTML (robust, preserves basic line breaks and bullets)
  const convertHtmlToText = (html: string): string => {
    if (!html) return ''
    let text = String(html)

    // Handle our new div format with margin-bottom
    text = text.replace(
      /<div\s+style="margin-bottom:\s*16px;">(.*?)<\/div>/gi,
      '$1\n\n'
    )

    // Normalize common break tags to newlines
    text = text.replace(/<(br|BR)\s*\/?>(\s*)/g, '\n')

    // Add newlines after common block-level closing tags
    text = text.replace(/<\/(p|div|h[1-6]|tr)>/gi, '\n')

    // Lists → bullets
    text = text.replace(/<li[^>]*>/gi, '• ')
    text = text.replace(/<\/li>/gi, '\n')

    // Table/section boundaries to newlines
    text = text.replace(/<\/(ul|ol|table|thead|tbody|tfoot)>/gi, '\n')

    // Strip all remaining tags
    text = text.replace(/<[^>]+>/g, '')

    // Decode HTML entities using the browser
    const textarea = document.createElement('textarea')
    textarea.innerHTML = text
    text = textarea.value

    // Collapse excessive blank lines and trim
    text = text
      .replace(/\n{3,}/g, '\n\n')
      .replace(/[ \t]+\n/g, '\n')
      .trim()
    return text
  }

  const startEditing = (snippetKey: string) => {
    setEditingSnippet(snippetKey)
    // For HTML snippets, convert to text for easier editing
    const isHtmlSnippet = SNIPPETS.find((s) => s.key === snippetKey)?.isHtml
    const raw = content?.[snippetKey as keyof ClaudeResponse] || ''
    const editValue = isHtmlSnippet
      ? convertHtmlToText(String(raw))
      : String(raw)
    setEditedContent({
      ...editedContent,
      [snippetKey]: editValue,
    })
  }

  const saveEdit = async (snippetKey: string) => {
    if (!content) return

    // For HTML snippets, convert text back to HTML for storage
    const isHtmlSnippet = SNIPPETS.find((s) => s.key === snippetKey)?.isHtml
    const edited = editedContent[snippetKey as keyof ClaudeResponse]
    const valueToStore = isHtmlSnippet
      ? convertTextToHtml(String(edited || ''))
      : String(edited || '')

    const updatedContent = {
      ...content,
      [snippetKey]: valueToStore,
    }

    setContent(updatedContent)
    onContentUpdate?.(updatedContent)

    // Save to database via content storage with error handling
    const success = await executeWithErrorHandling(
      () => contentStorage.persistContentToStorage(lead.id, updatedContent),
      {
        showToast: false, // We'll handle success toast manually
        retryConfig: { maxAttempts: 2 }
      }
    )

    if (success) {
      setEditingSnippet(null)
      toast.success('Saved to database')
    }
  }

  const cancelEdit = () => {
    setEditingSnippet(null)
    setEditedContent({})
  }

  const copyToClipboard = async (text: string) => {
    try {
      await navigator.clipboard.writeText(text)
      toast.success('Copied to clipboard')
    } catch {
      // Fallback for older browsers
      const textArea = document.createElement('textarea')
      textArea.value = text
      document.body.appendChild(textArea)
      textArea.select()
      document.execCommand('copy')
      document.body.removeChild(textArea)
      toast.success('Copied to clipboard')
    }
  }

  // Enhanced editing callbacks (Story 1.5)
<<<<<<< HEAD
  const handlePlainTextContentChange = useCallback((newContent: PlainTextContent) => {
    console.log('📝 [Enhanced Editing] Received new content:', newContent)
    setPlainTextContent(newContent)
    console.log('📝 [Enhanced Editing] Plain text content updated in state')
  }, [])

  const handleConversionComplete = useCallback(async (htmlContent: ClaudeResponse) => {
    console.log('✅ [Enhanced Editing] Conversion to HTML completed')
    setConvertedHtmlContent(htmlContent)
    setContent(htmlContent)
    onContentUpdate?.(htmlContent)

    // Save converted content to database with error handling
    const success = await executeWithErrorHandling(
      () => contentStorage.persistContentToStorage(lead.id, htmlContent),
      {
        showToast: false, // We'll handle success toast manually
        retryConfig: { maxAttempts: 2 }
      }
    )

    if (success) {
      toast.success('Content converted to HTML format')
    }
  }, [lead.email, lead.id, onContentUpdate, executeWithErrorHandling])

  const handleShowJsonOutput = useCallback((show: boolean) => {
    setShowJsonOutput(show)
    console.log(`📄 [Enhanced Editing] JSON output ${show ? 'shown' : 'hidden'}`)
  }, [])
=======
  const handlePlainTextContentChange = useCallback(
    (newContent: PlainTextContent) => {
      console.log('📝 [Enhanced Editing] Received new content:', newContent)
      setPlainTextContent(newContent)
      console.log('📝 [Enhanced Editing] Plain text content updated in state')
    },
    []
  )
>>>>>>> 32546ff1

  const renderContent = (snippet: SnippetConfig) => {
    const snippetContent = content?.[snippet.key]
    const isEditing = editingSnippet === snippet.key
    const displayContent = isEditing
      ? editedContent[snippet.key] || ''
      : snippetContent || ''

    if (!snippetContent && !isEditing) return null

    return (
      <Card key={snippet.key} className="mb-4">
        <CardHeader className="pb-3">
          <div className="flex items-center justify-between">
            <div>
              <CardTitle className="text-sm font-medium flex items-center gap-2">
                <Badge variant="outline" className="text-xs">
                  {snippet.timeline}
                </Badge>
                {snippet.label}
              </CardTitle>
              <CardDescription className="text-xs">
                {snippet.description}
              </CardDescription>
            </div>
            <div className="flex items-center gap-1">
              {!isEditing && (
                <>
                  <Button
                    variant="ghost"
                    size="sm"
                    onClick={() => copyToClipboard(String(snippetContent))}
                    className="h-8 w-8 p-0"
                  >
                    <Copy className="h-3 w-3" />
                  </Button>
                  <Button
                    variant="ghost"
                    size="sm"
                    onClick={() => startEditing(String(snippet.key))}
                    className="h-8 w-8 p-0"
                  >
                    <Edit className="h-3 w-3" />
                  </Button>
                </>
              )}
              {isEditing && (
                <>
                  <Button
                    variant="ghost"
                    size="sm"
                    onClick={() => saveEdit(String(snippet.key))}
                    disabled={isSaving}
                    className="h-8 w-8 p-0"
                  >
                    {isSaving ? (
                      <Loader2 className="h-3 w-3 animate-spin" />
                    ) : (
                      <Save className="h-3 w-3" />
                    )}
                  </Button>
                  <Button
                    variant="ghost"
                    size="sm"
                    onClick={cancelEdit}
                    className="h-8 w-8 p-0"
                  >
                    <X className="h-3 w-3" />
                  </Button>
                </>
              )}
            </div>
          </div>
        </CardHeader>
        <CardContent className="pt-0">
          {isEditing ? (
            <div className="mt-4">
              <Textarea
                value={String(editedContent[snippet.key] || '')}
                onChange={(e) =>
                  setEditedContent({
                    ...editedContent,
                    [snippet.key]: e.target.value,
                  })
                }
                rows={8}
                className="min-h-[120px] text-sm"
                placeholder="Edit the content here..."
              />
            </div>
          ) : (
            // Preview mode - show rendered content, click to edit
            <div className="space-y-2">
              {snippet.isHtml ? (
                <div
                  className="text-sm border rounded p-3 bg-muted/20 min-h-[80px] cursor-pointer hover:bg-muted/30 transition-colors prose prose-sm max-w-none [&_div]:mb-1"
                  dangerouslySetInnerHTML={{
                    __html: String(displayContent),
                  }}
                  onClick={() => startEditing(String(snippet.key))}
                  title="Click to edit"
                />
              ) : (
                <div
                  className="text-sm border rounded p-3 bg-muted/20 min-h-[60px] cursor-pointer hover:bg-muted/30 transition-colors whitespace-pre-wrap"
                  onClick={() => startEditing(String(snippet.key))}
                  title="Click to edit"
                >
                  {String(displayContent)}
                </div>
              )}
            </div>
          )}
        </CardContent>
      </Card>
    )
  }

  // Debug: Let's see what fields are actually available (commented out to prevent re-render loops)
  // console.log('ContentGeneration: All lead fields', {
  //   leadKeys: Object.keys(lead),
  //   email: (lead as any).email,
  //   company: (lead as any).company,
  //   contact: (lead as any).contact,
  //   title: (lead as any).title,
  //   department: (lead as any).department,
  //   leadValues: lead,
  // })

  // For now, show the component regardless of field validation to test the modal
  // const hasRequiredFields = true

  return (
    <Card>
      <CardHeader>
        <div className="flex items-center justify-between">
          <div>
            <CardTitle className="text-lg flex items-center gap-2">
              <Sparkles className="h-5 w-5" />
              Email Sequence Content
            </CardTitle>
            <CardDescription>
              AI-generated 6-touchpoint email sequence with 7 content snippets
            </CardDescription>
          </div>
        </div>
      </CardHeader>
      <CardContent>
        {error && (
          <div className="mb-4 p-3 text-sm text-red-600 bg-red-50 border border-red-200 rounded">
            {error}
          </div>
        )}

        {!content && !isGenerating && renderGenerationModal()}

        {isGenerating && (
          <div className="text-center py-6">
            <Loader2 className="h-8 w-8 mx-auto animate-spin text-primary mb-4" />
            <h3 className="text-lg font-medium mb-2">Generating Content...</h3>
            <p className="text-muted-foreground">
              Creating personalized email sequence for{' '}
              {getFieldValue('contact') || 'this lead'}
            </p>
          </div>
        )}

        {content && (
          <div className="space-y-4">
            <div className="flex items-center justify-between pb-2 border-b">
              <div>
                <p className="text-sm font-medium">Generated Content</p>
                <p className="text-xs text-muted-foreground">
                  {useEnhancedEditing
                    ? 'Edit content in plain text - click "Prepare JSON" when ready'
                    : '7 snippets for 6-touchpoint email sequence'}
                </p>
              </div>
              <div className="flex items-center gap-2">
                {useEnhancedEditing && (
                  <Button
                    variant="outline"
                    size="sm"
                    onClick={() =>
                      setEditingMode(
                        editingMode === 'plaintext' ? 'html' : 'plaintext'
                      )
                    }
                    disabled={isGenerating}
                    className="gap-2"
                  >
                    {editingMode === 'plaintext'
                      ? 'View HTML'
                      : 'Edit Plain Text'}
                  </Button>
                )}
                <Button
                  variant="outline"
                  size="sm"
                  onClick={async () => {
                    // Clear content state
                    setContent(null)
                    onContentUpdate?.(null)

                    // Enhanced editing: Reset plain text content
                    if (useEnhancedEditing) {
                      setPlainTextContent({
                        snippet1: '',
                        snippet2: '',
                        snippet3: '',
                        snippet4: '',
                        snippet5: '',
                        snippet6: '',
                        snippet7: '',
                      })
                      setEditingMode('plaintext')
                      setShowJsonOutput(false)
                    }

                    // Clear database content using service
                    const leadId = btoa(String(lead.email || lead.id)).replace(
                      /[/+=]/g,
                      ''
                    )
                    await contentGenerationService.clearLeadContent(leadId)

                    // Reset prompt to empty
                    setCustomPrompt('')

                    // Show toast notification
                    toast.info('Content cleared - ready to regenerate')
                  }}
                  disabled={isGenerating}
                  className="gap-2"
                >
                  <Sparkles className="h-4 w-4" />
                  Regenerate
                </Button>
              </div>
            </div>

            {/* Enhanced editing workflow (Story 1.5) */}
            {useEnhancedEditing ? (
              <div className="space-y-6">
                {editingMode === 'plaintext' ? (
                  <PlainTextEditor
                    content={plainTextContent}
                    onChange={handlePlainTextContentChange}
                    editingField={editingPlainTextField}
                    onEditField={setEditingPlainTextField}
                  />
                ) : (
                  <div className="space-y-4">{SNIPPETS.map(renderContent)}</div>
                )}
              </div>
            ) : (
              <div className="space-y-4">{SNIPPETS.map(renderContent)}</div>
            )}

            {/* Approval and JSON Output Section */}
            {useEnhancedEditing && content && (
              <div className="space-y-4">
                {/* Generated Content JSON - only shown after approval */}
                {showJsonOutput && (
                  <Accordion type="single" collapsible className="w-full">
                    <AccordionItem value="json-output">
                      <AccordionTrigger className="text-sm">
                        <div className="flex items-center gap-2">
                          <Hash className="h-4 w-4" />
                          Generated Content JSON
                        </div>
                      </AccordionTrigger>
                      <AccordionContent>
                        <div className="space-y-4">
                          <div>
                            <div className="text-xs text-muted-foreground mb-2">
                              Complete JSON Response:
                            </div>
                            <div className="text-xs font-mono border rounded p-3 bg-muted/50 max-h-96 overflow-auto">
                              <pre>{JSON.stringify(content, null, 2)}</pre>
                            </div>
                          </div>

                          {/* HTML Source for each snippet */}
                          {SNIPPETS.filter((snippet) => snippet.isHtml).map(
                            (snippet) => {
                              const displayContent =
                                editingSnippet === snippet.key
                                  ? (editedContent[snippet.key] as
                                      | string
                                      | undefined) ||
                                    (content?.[snippet.key] as
                                      | string
                                      | undefined)
                                  : (content?.[snippet.key] as
                                      | string
                                      | undefined) || ''

                              return (
                                <div key={snippet.key}>
                                  <div className="text-xs text-muted-foreground mb-2">
                                    {snippet.label} HTML:
                                  </div>
                                  <div className="text-xs font-mono border rounded p-3 bg-muted/50 max-h-48 overflow-auto">
                                    <pre>{displayContent}</pre>
                                  </div>
                                </div>
                              )
                            }
                          )}
                        </div>
                      </AccordionContent>
                    </AccordionItem>
                  </Accordion>
                )}
              </div>
            )}

            {/* Original JSON output for non-enhanced editing mode */}
            {!useEnhancedEditing && content && (
              <Accordion type="single" collapsible className="w-full">
                <AccordionItem value="json-output">
                  <AccordionTrigger className="text-sm">
                    <div className="flex items-center gap-2">
                      <Hash className="h-4 w-4" />
                      Generated Content JSON & HTML Source
                    </div>
                  </AccordionTrigger>
                  <AccordionContent>
                    <div className="space-y-4">
                      <div>
                        <div className="text-xs text-muted-foreground mb-2">
                          Complete JSON Response:
                        </div>
                        <div className="text-xs font-mono border rounded p-3 bg-muted/50 max-h-96 overflow-auto">
                          <pre>{JSON.stringify(content, null, 2)}</pre>
                        </div>
                      </div>

                      {/* HTML Source for each snippet */}
                      {SNIPPETS.filter((snippet) => snippet.isHtml).map(
                        (snippet) => {
                          const displayContent =
                            editingSnippet === snippet.key
                              ? (editedContent[snippet.key] as
                                  | string
                                  | undefined) ||
                                (content?.[snippet.key] as string | undefined)
                              : (content?.[snippet.key] as
                                  | string
                                  | undefined) || ''

                          return (
                            <div key={`html-${snippet.key}`}>
                              <div className="text-xs text-muted-foreground mb-2">
                                {snippet.label} - HTML Source:
                              </div>
                              <div className="text-xs font-mono border rounded p-3 bg-muted/50 max-h-48 overflow-auto">
                                {String(displayContent)}
                              </div>
                            </div>
                          )
                        }
                      )}
                    </div>
                  </AccordionContent>
                </AccordionItem>
              </Accordion>
            )}
          </div>
        )}
      </CardContent>
    </Card>
  )
}<|MERGE_RESOLUTION|>--- conflicted
+++ resolved
@@ -42,11 +42,9 @@
   contentGenerationService,
   type GenerationMode,
 } from '@/services/contentGenerationService'
-import { contentStorage } from '@/utils/contentStorage'
 import type { LeadData } from '@/types/lead'
 import type { ClaudeResponse } from '@/services/claudeService'
 import { createClaudeService } from '@/services/claudeService'
-import { useContentOperations } from '@/hooks/useErrorHandler'
 import {
   estimateTokens,
   MODEL_PRICING,
@@ -138,12 +136,6 @@
 
   const [isGenerating, setIsGenerating] = useState(false)
   const [content, setContent] = useState<ClaudeResponse | null>(null)
-
-  // Use error handling hook for content operations
-  const {
-    isLoading: isSaving,
-    executeWithErrorHandling
-  } = useContentOperations()
   const [editingSnippet, setEditingSnippet] = useState<string | null>(null)
   const [editedContent, setEditedContent] = useState<Partial<ClaudeResponse>>(
     {}
@@ -270,14 +262,6 @@
 
   // Load existing content when lead changes
   useEffect(() => {
-<<<<<<< HEAD
-    const loadExistingContent = async () => {
-      console.log('🔄 [ContentGeneration] Lead changed, loading content for:', lead.email || lead.id)
-      const leadId = btoa(String(lead.email || lead.id)).replace(/[/+=]/g, '')
-      const existingContent = await contentGenerationService.getLeadContent(leadId)
-
-      console.log('🔄 [ContentGeneration] Found existing content:', !!existingContent)
-=======
     console.log(
       '🔄 [ContentGeneration] Lead changed, loading content for:',
       lead.email || lead.id
@@ -289,15 +273,11 @@
       '🔄 [ContentGeneration] Found existing content:',
       !!existingContent
     )
->>>>>>> 32546ff1
-
-      if (existingContent) {
-        setContent(existingContent)
-        onContentUpdate?.(existingContent)
-      }
+
+    if (existingContent) {
+      setContent(existingContent)
+      onContentUpdate?.(existingContent)
     }
-    
-    loadExistingContent()
   }, [lead.email, lead.id, onContentUpdate])
 
   // Convert HTML to plain text when enhanced editing is enabled and we have content but no plain text
@@ -822,8 +802,12 @@
         )
         onStatusUpdate?.(lead.id, 'drafted')
 
-        // Content is already saved to database via the service
-        console.log('✅ Content saved to database via IPC')
+        // Save to localStorage for persistence
+        const leadId = btoa(String(lead.email || lead.id)).replace(/[/+=]/g, '')
+        console.log(
+          '💾 Saving to localStorage with key:',
+          `lead_content_${leadId}`
+        )
       } else {
         console.error('❌ Generation failed:', result.error)
         setError(result.error || 'Failed to generate content')
@@ -1468,7 +1452,7 @@
     })
   }
 
-  const saveEdit = async (snippetKey: string) => {
+  const saveEdit = (snippetKey: string) => {
     if (!content) return
 
     // For HTML snippets, convert text back to HTML for storage
@@ -1486,19 +1470,16 @@
     setContent(updatedContent)
     onContentUpdate?.(updatedContent)
 
-    // Save to database via content storage with error handling
-    const success = await executeWithErrorHandling(
-      () => contentStorage.persistContentToStorage(lead.id, updatedContent),
-      {
-        showToast: false, // We'll handle success toast manually
-        retryConfig: { maxAttempts: 2 }
-      }
-    )
-
-    if (success) {
-      setEditingSnippet(null)
-      toast.success('Saved to database')
+    // Update localStorage
+    const leadId = btoa(String(lead.email || lead.id)).replace(/[/+=]/g, '')
+    const data = {
+      ...updatedContent,
+      generatedAt: new Date().toISOString(),
     }
+    localStorage.setItem(`lead_content_${leadId}`, JSON.stringify(data))
+
+    setEditingSnippet(null)
+    toast.success('Saved to LocalStorage')
   }
 
   const cancelEdit = () => {
@@ -1523,38 +1504,6 @@
   }
 
   // Enhanced editing callbacks (Story 1.5)
-<<<<<<< HEAD
-  const handlePlainTextContentChange = useCallback((newContent: PlainTextContent) => {
-    console.log('📝 [Enhanced Editing] Received new content:', newContent)
-    setPlainTextContent(newContent)
-    console.log('📝 [Enhanced Editing] Plain text content updated in state')
-  }, [])
-
-  const handleConversionComplete = useCallback(async (htmlContent: ClaudeResponse) => {
-    console.log('✅ [Enhanced Editing] Conversion to HTML completed')
-    setConvertedHtmlContent(htmlContent)
-    setContent(htmlContent)
-    onContentUpdate?.(htmlContent)
-
-    // Save converted content to database with error handling
-    const success = await executeWithErrorHandling(
-      () => contentStorage.persistContentToStorage(lead.id, htmlContent),
-      {
-        showToast: false, // We'll handle success toast manually
-        retryConfig: { maxAttempts: 2 }
-      }
-    )
-
-    if (success) {
-      toast.success('Content converted to HTML format')
-    }
-  }, [lead.email, lead.id, onContentUpdate, executeWithErrorHandling])
-
-  const handleShowJsonOutput = useCallback((show: boolean) => {
-    setShowJsonOutput(show)
-    console.log(`📄 [Enhanced Editing] JSON output ${show ? 'shown' : 'hidden'}`)
-  }, [])
-=======
   const handlePlainTextContentChange = useCallback(
     (newContent: PlainTextContent) => {
       console.log('📝 [Enhanced Editing] Received new content:', newContent)
@@ -1563,7 +1512,6 @@
     },
     []
   )
->>>>>>> 32546ff1
 
   const renderContent = (snippet: SnippetConfig) => {
     const snippetContent = content?.[snippet.key]
@@ -1616,14 +1564,9 @@
                     variant="ghost"
                     size="sm"
                     onClick={() => saveEdit(String(snippet.key))}
-                    disabled={isSaving}
                     className="h-8 w-8 p-0"
                   >
-                    {isSaving ? (
-                      <Loader2 className="h-3 w-3 animate-spin" />
-                    ) : (
-                      <Save className="h-3 w-3" />
-                    )}
+                    <Save className="h-3 w-3" />
                   </Button>
                   <Button
                     variant="ghost"
@@ -1763,7 +1706,7 @@
                 <Button
                   variant="outline"
                   size="sm"
-                  onClick={async () => {
+                  onClick={() => {
                     // Clear content state
                     setContent(null)
                     onContentUpdate?.(null)
@@ -1783,12 +1726,12 @@
                       setShowJsonOutput(false)
                     }
 
-                    // Clear database content using service
+                    // Clear localStorage using service
                     const leadId = btoa(String(lead.email || lead.id)).replace(
                       /[/+=]/g,
                       ''
                     )
-                    await contentGenerationService.clearLeadContent(leadId)
+                    contentGenerationService.clearLeadContent(leadId)
 
                     // Reset prompt to empty
                     setCustomPrompt('')
